import os
from dotenv import load_dotenv

import torch
from dual_diffusion_pipeline import DualDiffusionPipeline

load_dotenv()

torch.manual_seed(200)

<<<<<<< HEAD
MODEL_NAME = "dualdiffusion2d_302"
=======
MODEL_NAME = "dualdiffusion2d_211"
>>>>>>> 1a06dc8a
MODEL_PARAMS = {
    #"prediction_type": "sample",
    "prediction_type": "v_prediction",
    #"prediction_type": "epsilon",
    #"beta_schedule": "trained_betas",
    #"beta_schedule": "linear", 
    "beta_schedule": "squaredcos_cap_v2", 
    "beta_start" : 0.0001,
    "beta_end" : 0.02,
    #"rescale_betas_zero_snr": True,
    "rescale_betas_zero_snr": False,
    "sample_raw_length": 65536*2,
    #"sample_raw_length": 65536,
    "sample_raw_channels": int(os.environ.get("DATASET_NUM_CHANNELS")),
    #"num_chunks": 64, 
    "num_chunks": 256, 
    "sample_rate": int(os.environ.get("DATASET_SAMPLE_RATE")),
    "freq_embedding_dim": 0,
    #"freq_embedding_dim": 16,
    "time_embedding_dim": 0,
    "spatial_window_length": 2048,
    #"sample_format": "overlapped",
    #"sample_format": "embedding",
    "sample_format": "normal",
    #"fftshift": True,
    #"fftshift": False,

    #"sample_std": 0.021220825965105643,
    #"sample_format": "ln",
    #"ln_amplitude_floor": -12,
    #"ln_amplitude_mean": -6.1341057,
    #"ln_amplitude_std": 1.66477387,
    #"phase_integral_mean": 0,
    #"phase_integral_std": 4.32964091,
}

#VAE_PARAMS = {
#}
VAE_PARAMS = None

UNET_PARAMS = {
    #"dropout": (0, 0, 0, 0.1, 0.15, 0.25),
    "dropout": 0.0,
    "act_fn": "silu",
    "conv_size": (3,3),
    #"conv_size": (1,3),
    #"attention_num_heads": 8,
    #"attention_num_heads": (8,12,20,32,52,84),
    #"attention_num_heads": (6,12,24,48),
    "attention_num_heads": (4,8,16,16,),

    #"double_attention": False,
    #"pre_attention": True,
    #"separate_attn_dim_down": (3,2,3),
    #"separate_attn_dim_up": (3,2,2,3),
    #"downsample_type": "resnet",
    #"upsample_type": "resnet",

    #"use_separable_mid_block": False,
    "use_separable_mid_block": True,
    #"separate_attn_dim_mid": (0,),
    "separate_attn_dim_mid": (0,),
    "add_mid_attention": True,
    "layers_per_mid_block": 1,

    #"double_attention": True,
    "double_attention": False,
<<<<<<< HEAD
    "pre_attention": False,
    #"pre_attention": True,
    #"no_conv_in": True,
    "no_conv_in": False,
=======
    #"pre_attention": False,
    "pre_attention": True,
    "no_conv_in": True,
>>>>>>> 1a06dc8a
    
    "separate_attn_dim_down": (3,2,3,),
    #"separate_attn_dim_down": (3,),
    
    "separate_attn_dim_up": (2,3,2,3,),
    #"separate_attn_dim_up": (2,3,),
    
    "freq_embedding_dim": 128,
    "time_embedding_dim": 128,
    #"downsample_type": "resnet",
    #"upsample_type": "resnet",
    "downsample_type": "conv",
    "upsample_type": "conv",

    "norm_eps": 1e-05,
    "norm_num_groups": 32,

    "layers_per_block": 2,
    #"layers_per_block": 2,
    #"block_out_channels": (128, 192, 320, 512, 832, 1344),
    #"block_out_channels": (128, 192, 320, 512, 832),#, 832, 1344),
    "block_out_channels": (256, 512, 768, 1024),
    "down_block_types": (
        "SeparableAttnDownBlock2D",
        "SeparableAttnDownBlock2D",
        "SeparableAttnDownBlock2D",
        "SeparableAttnDownBlock2D",
    ),
    "up_block_types": (
        "SeparableAttnUpBlock2D",
        "SeparableAttnUpBlock2D",
        "SeparableAttnUpBlock2D",
        "SeparableAttnUpBlock2D",
    ),
    "in_channels": MODEL_PARAMS["sample_raw_channels"]*2 + MODEL_PARAMS["freq_embedding_dim"] + MODEL_PARAMS["time_embedding_dim"],
    "out_channels": MODEL_PARAMS["sample_raw_channels"]*2,
}

#UPSCALER_PARAMS = {
#}
UPSCALER_PARAMS = None

if __name__ == "__main__":

    NEW_MODEL_PATH = os.path.join(os.environ.get("MODEL_PATH"), MODEL_NAME)

    if os.path.exists(NEW_MODEL_PATH):
        print(f"Warning: Output folder already exists '{NEW_MODEL_PATH}'")
        if input("Overwrite existing model? (y/n): ").lower() not in ["y","yes"]: exit()
    
    pipeline = DualDiffusionPipeline.create_new(MODEL_PARAMS, UNET_PARAMS, vae_params=VAE_PARAMS, upscaler_params=UPSCALER_PARAMS)
    pipeline.save_pretrained(NEW_MODEL_PATH, safe_serialization=True)
    print(f"Created new DualDiffusion model with config at '{NEW_MODEL_PATH}'")<|MERGE_RESOLUTION|>--- conflicted
+++ resolved
@@ -8,11 +8,7 @@
 
 torch.manual_seed(200)
 
-<<<<<<< HEAD
 MODEL_NAME = "dualdiffusion2d_302"
-=======
-MODEL_NAME = "dualdiffusion2d_211"
->>>>>>> 1a06dc8a
 MODEL_PARAMS = {
     #"prediction_type": "sample",
     "prediction_type": "v_prediction",
@@ -80,16 +76,10 @@
 
     #"double_attention": True,
     "double_attention": False,
-<<<<<<< HEAD
     "pre_attention": False,
     #"pre_attention": True,
     #"no_conv_in": True,
     "no_conv_in": False,
-=======
-    #"pre_attention": False,
-    "pre_attention": True,
-    "no_conv_in": True,
->>>>>>> 1a06dc8a
     
     "separate_attn_dim_down": (3,2,3,),
     #"separate_attn_dim_down": (3,),
