{
  "dataset_formats": [".flac", ".mp3"],
  "source_formats": [".flac", ".mp3", ".wav", ".ogg", ".m4a"],
  "sample_rate": 32000,
  "num_channels": 2,
  "min_sample_rate": 32000,
  "min_kbps": 0,
  "min_sample_length": 1442048,
  "max_sample_length": 4800000,
  "min_num_class_samples": 0,

  "dataset_processor_verbose": true,

  "pre_encoded_latents_vae": "edm2_vae_test7_4",
  "pre_encoded_latents_device_batch_size": 1,
  "pre_encoded_latents_num_time_offset_augmentations": 8,
  "pre_encoded_latents_pitch_offset_augmentations": [],
  "pre_encoded_latents_stereo_mirroring_augmentation": false,
  "pre_encoded_latents_enable_quantization": false,

  "clap_enable_fusion": false,
  "clap_audio_encoder": "HTSAT-base",
  "clap_text_encoder": "roberta",
  "clap_compile_options": null,
  "clap_embedding_labels": {
    "vocals": ["vocals", "singing", "female singer", "male singer", "voice", "speaking", "speech", "dialogue",
    "whispering", "screaming", "yelling", "chanting"],
    "sfx": ["SFX", "sound effect", "sound effects", "movie", "explosions", "rain", "thunder", "wind", "gunshots", 
    "footsteps", "car engine", "noise", "burning", "ocean", "water", "birds", "crowd", "crackling", "applause"],
<<<<<<< HEAD
    "poor_quality": ["muffled", "distorted", "noise", "clipping", "hiss", "hum", "crackling", "pops", "clicks"]
  },
  "clap_embedding_tags": []
=======
    "poor_quality": ["muffled", "distorted", "noise", "clipping", "hiss", "hum", "crackling", "pops", "clicks", "dissonance", "atonal"]
  }
>>>>>>> dd2ebf70
}<|MERGE_RESOLUTION|>--- conflicted
+++ resolved
@@ -1,38 +1,33 @@
-{
-  "dataset_formats": [".flac", ".mp3"],
-  "source_formats": [".flac", ".mp3", ".wav", ".ogg", ".m4a"],
-  "sample_rate": 32000,
-  "num_channels": 2,
-  "min_sample_rate": 32000,
-  "min_kbps": 0,
-  "min_sample_length": 1442048,
-  "max_sample_length": 4800000,
-  "min_num_class_samples": 0,
-
-  "dataset_processor_verbose": true,
-
-  "pre_encoded_latents_vae": "edm2_vae_test7_4",
-  "pre_encoded_latents_device_batch_size": 1,
-  "pre_encoded_latents_num_time_offset_augmentations": 8,
-  "pre_encoded_latents_pitch_offset_augmentations": [],
-  "pre_encoded_latents_stereo_mirroring_augmentation": false,
-  "pre_encoded_latents_enable_quantization": false,
-
-  "clap_enable_fusion": false,
-  "clap_audio_encoder": "HTSAT-base",
-  "clap_text_encoder": "roberta",
-  "clap_compile_options": null,
-  "clap_embedding_labels": {
-    "vocals": ["vocals", "singing", "female singer", "male singer", "voice", "speaking", "speech", "dialogue",
-    "whispering", "screaming", "yelling", "chanting"],
-    "sfx": ["SFX", "sound effect", "sound effects", "movie", "explosions", "rain", "thunder", "wind", "gunshots", 
-    "footsteps", "car engine", "noise", "burning", "ocean", "water", "birds", "crowd", "crackling", "applause"],
-<<<<<<< HEAD
-    "poor_quality": ["muffled", "distorted", "noise", "clipping", "hiss", "hum", "crackling", "pops", "clicks"]
-  },
-  "clap_embedding_tags": []
-=======
-    "poor_quality": ["muffled", "distorted", "noise", "clipping", "hiss", "hum", "crackling", "pops", "clicks", "dissonance", "atonal"]
-  }
->>>>>>> dd2ebf70
+{
+  "dataset_formats": [".flac", ".mp3"],
+  "source_formats": [".flac", ".mp3", ".wav", ".ogg", ".m4a"],
+  "sample_rate": 32000,
+  "num_channels": 2,
+  "min_sample_rate": 32000,
+  "min_kbps": 0,
+  "min_sample_length": 1442048,
+  "max_sample_length": 4800000,
+  "min_num_class_samples": 0,
+
+  "dataset_processor_verbose": true,
+
+  "pre_encoded_latents_vae": "edm2_vae_test7_4",
+  "pre_encoded_latents_device_batch_size": 1,
+  "pre_encoded_latents_num_time_offset_augmentations": 8,
+  "pre_encoded_latents_pitch_offset_augmentations": [],
+  "pre_encoded_latents_stereo_mirroring_augmentation": false,
+  "pre_encoded_latents_enable_quantization": false,
+
+  "clap_enable_fusion": false,
+  "clap_audio_encoder": "HTSAT-base",
+  "clap_text_encoder": "roberta",
+  "clap_compile_options": null,
+  "clap_embedding_labels": {
+    "vocals": ["vocals", "singing", "female singer", "male singer", "voice", "speaking", "speech", "dialogue",
+    "whispering", "screaming", "yelling", "chanting"],
+    "sfx": ["SFX", "sound effect", "sound effects", "movie", "explosions", "rain", "thunder", "wind", "gunshots", 
+    "footsteps", "car engine", "noise", "burning", "ocean", "water", "birds", "crowd", "crackling", "applause"],
+    "poor_quality": ["muffled", "distorted", "noise", "clipping", "hiss", "hum", "crackling", "pops", "clicks"]
+  },
+  "clap_embedding_tags": []
 }